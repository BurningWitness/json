--- conflicted
+++ resolved
@@ -72,20 +72,12 @@
 --
 data JSType
     = JSNull
-<<<<<<< HEAD
-    | JSBool     { unJSBool     :: !Bool      }
-    | JSRational { unJSRational :: !Rational  }
-    | JSArray    { unJSArray    :: [JSType]   }
-    | JSString   { unJSString   :: JSONString }
-    | JSObject   { unJSObject   :: (JSONObject JSType) }
-=======
     | JSBool     !Bool
     | JSInteger  !Integer
-    | JSRational !Double
+    | JSRational !Rational
     | JSArray    [JSType]
     | JSString   JSONString
     | JSObject   (JSONObject JSType)
->>>>>>> 28151e51
     deriving (Show, Read, Eq, Ord)
 
 -- | Strings can be represented a little more efficiently in JSON
