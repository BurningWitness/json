--------------------------------------------------------------------
-- |
-- Module    : Text.JSON
-- Copyright : (c) Galois, Inc. 2007
-- License   : BSD3
--
-- Maintainer:  Don Stewart <dons@galois.com>
-- Stability :  provisional
-- Portability: portable
--
--------------------------------------------------------------------
--
-- Serialising Haskell values to and from JSON values.
--

module Text.JSON (
    -- * JSON Types
    JSType(..)

    -- * Serialization to and from JSTypes
  , JSON(..)

    -- * Encoding and Decoding
  , Result(..)
  , encode -- :: JSON a => a -> String
  , decode -- :: JSON a => String -> Either String a

    -- * Wrapper Types
  , JSONString
  , toJSString
  , fromJSString

  , JSONObject
  , toJSObject
  , fromJSObject

    -- * Serialization to and from Strings.
    -- ** Reading JSON
  , readJSNull, readJSBool, readJSString, readJSRational
  , readJSArray, readJSObject, readJSType

    -- ** Writing JSON
  , showJSNull, showJSBool, showJSRational, showJSArray
  , showJSObject, showJSType

  ) where

import Text.JSON.Base

import Data.Char
import Data.List
import Data.Int
import Data.Word
import Data.Either
<<<<<<< HEAD
import Data.Ratio
import Control.Monad(liftM)
=======
import Control.Monad(liftM,ap)
>>>>>>> 28151e51

import qualified Data.ByteString.Char8 as S
import qualified Data.ByteString.Lazy.Char8 as L
import qualified Data.IntSet as I
import qualified Data.Map as M


-- | Decode a JSON String
decode :: (JSON a) => String -> Result a
decode s = case runGetJSON readJSType s of
             Right a  -> readJSON a
             Left err -> Error err

encode :: (JSON a) => a -> String
encode = (flip showJSType [] . showJSON)

class JSON a where
  readJSON  :: JSType -> Result a
  showJSON  :: a -> JSType

  readJSONs :: JSType -> Result [a]
  readJSONs (JSArray as) = mapM readJSON as
  readJSONs _            = mkError "Unable to read list"

  showJSONs :: [a] -> JSType
  showJSONs = JSArray . map showJSON

data Result a = Ok a | Error String
<<<<<<< HEAD
  deriving (Show,Eq)
=======
  deriving (Eq,Show)
>>>>>>> 28151e51

instance Functor Result where fmap = liftM
instance Monad Result where
  return x      = Ok x
  fail x        = Error x
  Ok a >>= f    = f a
  Error x >>= _ = Error x

-- | Convenient error generation
mkError :: (JSON a) => String -> Result a
mkError s = Error s

--------------------------------------------------------------------
--
-- | To ensure we generate valid JSON, we map Haskell types to JSType
-- internally, then pretty print that.
--
instance JSON JSType where
    showJSON = id
    readJSON = return

second :: (a -> b) -> (x,a) -> (x,b)
second f (a,b) = (a, f b)

(<$>) :: (Functor f) => (a -> b) -> f a -> f b
(<$>) = fmap


--------------------------------------------------------------------
-- Some simple JSON wrapper types, to avoid overlapping instances

instance JSON JSONString where
  readJSON (JSString s) = return s
  readJSON _            = mkError "Unable to read JSONString"
  showJSON = JSString

instance (JSON a) => JSON (JSONObject a) where
  readJSON (JSObject o) =
      let f (x,y) = do y' <- readJSON y; return (x,y')
      in toJSObject `fmap` mapM f (fromJSObject o)
  readJSON _ = mkError "Unable to read JSONObject"
  showJSON = JSObject . toJSObject . map (second showJSON) . fromJSObject


-- -----------------------------------------------------------------
-- Instances
--

instance JSON Bool where
  showJSON = JSBool
  readJSON (JSBool b) = return b
  readJSON _          = mkError "Unable to read Bool"

instance JSON Char where
  showJSON  = JSString . toJSString . (:[])
  showJSONs = JSString . toJSString

  readJSON (JSString s) = case fromJSString s of
                            [c] -> return c
                            _ -> mkError "Unable to read Char"
  readJSON _            = mkError "Unable to read Char"

  readJSONs (JSString s)  = return (fromJSString s)
  readJSONs (JSArray a)   = mapM readJSON a
  readJSONs _             = mkError "Unable to read String"

instance JSON Ordering where
  showJSON LT = JSRational (-1)
  showJSON EQ = JSRational 0
  showJSON GT = JSRational 1
  readJSON (JSRational (-1)) = return LT
  readJSON (JSRational 0) = return EQ
  readJSON (JSRational 1) = return GT
  readJSON _ = mkError "Unable to read Ordering"

-- -----------------------------------------------------------------
-- Integral types

instance JSON Integer where
  showJSON = JSRational . fromIntegral
  readJSON (JSRational i) = return $ round i
  readJSON _             = mkError "Unable to read Integer"

-- constrained:
instance JSON Int where
  showJSON = JSRational . fromIntegral
  readJSON (JSRational i) = return $ round i
  readJSON _              = mkError "Unable to read Int"

-- constrained:
instance JSON Word where
  showJSON = JSRational . toRational
  readJSON (JSRational i) = return $ truncate i
  readJSON _             = mkError "Unable to read Word"

-- -----------------------------------------------------------------

instance JSON Word8 where
  showJSON = JSRational . fromIntegral
  readJSON (JSRational i) = return $ truncate i
  readJSON _             = mkError "Unable to read Word8"

instance JSON Word16 where
  showJSON = JSRational . fromIntegral
  readJSON (JSRational i) = return $ truncate i
  readJSON _             = mkError "Unable to read Word16"

instance JSON Word32 where
  showJSON = JSRational . fromIntegral
  readJSON (JSRational i) = return $ truncate i
  readJSON _             = mkError "Unable to read Word32"

instance JSON Word64 where
  showJSON = JSRational . fromIntegral
  readJSON (JSRational i) = return $ truncate i
  readJSON _             = mkError "Unable to read Word64"

instance JSON Int8 where
  showJSON = JSRational . fromIntegral
  readJSON (JSRational i) = return $ truncate i
  readJSON _             = mkError "Unable to read Int8"

instance JSON Int16 where
  showJSON = JSRational . fromIntegral
  readJSON (JSRational i) = return $ truncate i
  readJSON _             = mkError "Unable to read Int16"

instance JSON Int32 where
  showJSON = JSRational . fromIntegral
  readJSON (JSRational i) = return $ truncate i
  readJSON _             = mkError "Unable to read Int32"

instance JSON Int64 where
  showJSON = JSRational . fromIntegral
  readJSON (JSRational i) = return $ truncate i
  readJSON _             = mkError "Unable to read Int64"

-- -----------------------------------------------------------------

instance JSON Double where
  showJSON = JSRational . toRational
  readJSON (JSRational r) = return $ fromRational r
  readJSON _              = mkError "Unable to read Double"
    -- can't use JSRational here, due to ambiguous '0' parse
    -- it will parse as Integer.

instance JSON Float where
  showJSON = JSRational . toRational
  readJSON (JSRational r) = return $ fromRational r
  readJSON _              = mkError "Unable to read Float"

-- -----------------------------------------------------------------
-- Sums

instance (JSON a) => JSON (Maybe a) where
  readJSON (JSObject o) = case "just" `lookup` as of
      Just x -> Just <$> readJSON x
      _      -> case "nothing" `lookup` as of
          Just JSNull -> return Nothing
          _           -> mkError "Unable to read Maybe"
    where as = fromJSObject o
  readJSON _ = mkError "Unable to read Maybe"
  showJSON (Just x) = JSObject $ toJSObject [("just", showJSON x)]
  showJSON Nothing  = JSObject $ toJSObject [("nothing", JSNull)]

instance (JSON a, JSON b) => JSON (Either a b) where
  readJSON (JSObject o) = case "left" `lookup` as of
      Just a  -> Left <$> readJSON a
      Nothing -> case "right" `lookup` as of
          Just b  -> Right <$> readJSON b
          Nothing -> mkError "Unable to read Either"
    where as = fromJSObject o
  readJSON _ = mkError "Unable to read Either"
  showJSON (Left a)  = JSObject $ toJSObject [("left",  showJSON a)]
  showJSON (Right b) = JSObject $ toJSObject [("right", showJSON b)]

-- -----------------------------------------------------------------
-- Products

instance JSON () where
  showJSON _ = JSArray []
  readJSON (JSArray []) = return ()
  readJSON _      = mkError "Unable to read ()"

instance (JSON a, JSON b) => JSON (a,b) where
  showJSON (a,b) = JSArray [ showJSON a, showJSON b ]
  readJSON (JSArray [a,b]) = (,) `fmap` readJSON a `ap` readJSON b
  readJSON _ = mkError "Unable to read Pair"

instance (JSON a, JSON b, JSON c) => JSON (a,b,c) where
  showJSON (a,b,c) = JSArray [ showJSON a, showJSON b, showJSON c ]
  readJSON (JSArray [a,b,c]) = (,,) `fmap`
                                  readJSON a `ap`
                                  readJSON b `ap`
                                  readJSON c
  readJSON _ = mkError "Unable to read Triple"

instance (JSON a, JSON b, JSON c, JSON d) => JSON (a,b,c,d) where
  showJSON (a,b,c,d) = JSArray [showJSON a, showJSON b, showJSON c, showJSON d]
  readJSON (JSArray [a,b,c,d]) = (,,,) `fmap`
                                  readJSON a `ap`
                                  readJSON b `ap`
                                  readJSON c `ap`
                                  readJSON d

  readJSON _ = mkError "Unable to read 4 tuple"

-- -----------------------------------------------------------------
-- List-like types


instance JSON a => JSON [a] where
  showJSON = showJSONs
  readJSON = readJSONs

instance (Ord a, JSON a, JSON b) => JSON (M.Map a b) where
  showJSON = showJSON . M.toList
  readJSON a@(JSArray _) = M.fromList <$> readJSON a
  readJSON _ = mkError "Unable to read Map"

instance JSON I.IntSet where
  showJSON = showJSON . I.toList
  readJSON a@(JSArray _) = I.fromList <$> readJSON a
  readJSON _ = mkError "Unable to read IntSet"

-- -----------------------------------------------------------------
-- ByteStrings

instance JSON S.ByteString where
  showJSON = JSString . toJSString . S.unpack
  readJSON (JSString s) = return $ S.pack $ fromJSString s
  readJSON _ = mkError "Unable to read ByteString"

instance JSON L.ByteString where
  showJSON = JSString . toJSString . L.unpack
  readJSON (JSString s) = return $ L.pack $ fromJSString s
  readJSON _ = mkError "Unable to read ByteString"<|MERGE_RESOLUTION|>--- conflicted
+++ resolved
@@ -52,12 +52,8 @@
 import Data.Int
 import Data.Word
 import Data.Either
-<<<<<<< HEAD
 import Data.Ratio
-import Control.Monad(liftM)
-=======
 import Control.Monad(liftM,ap)
->>>>>>> 28151e51
 
 import qualified Data.ByteString.Char8 as S
 import qualified Data.ByteString.Lazy.Char8 as L
@@ -86,11 +82,7 @@
   showJSONs = JSArray . map showJSON
 
 data Result a = Ok a | Error String
-<<<<<<< HEAD
-  deriving (Show,Eq)
-=======
   deriving (Eq,Show)
->>>>>>> 28151e51
 
 instance Functor Result where fmap = liftM
 instance Monad Result where
